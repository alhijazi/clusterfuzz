# Copyright 2019 Google LLC
#
# Licensed under the Apache License, Version 2.0 (the "License");
# you may not use this file except in compliance with the License.
# You may obtain a copy of the License at
#
#      http://www.apache.org/licenses/LICENSE-2.0
#
# Unless required by applicable law or agreed to in writing, software
# distributed under the License is distributed on an "AS IS" BASIS,
# WITHOUT WARRANTIES OR CONDITIONS OF ANY KIND, either express or implied.
# See the License for the specific language governing permissions and
# limitations under the License.
"""Functions for managing Google Cloud Storage."""

import copy
import datetime
import json
import os
import shutil
import threading
import time

from googleapiclient.discovery import build
from googleapiclient.errors import HttpError
import requests

from clusterfuzz._internal.base import retry
from clusterfuzz._internal.base import utils
from clusterfuzz._internal.config import local_config
from clusterfuzz._internal.datastore import locks
from clusterfuzz._internal.metrics import logs
from clusterfuzz._internal.system import environment
from clusterfuzz._internal.system import shell

from . import credentials

try:
  import google.cloud
  from google.cloud import storage as gcs
except ImportError:
  # This is expected to fail on AppEngine.
  pass

# Usually, authentication time have expiry of ~30 minutes, but keeping this
# values lower to avoid failures and any future changes.
AUTH_TOKEN_EXPIRY_TIME = 10 * 60

# Wait time to let NFS copy to sync across bricks.
CACHE_COPY_WAIT_TIME = 10

# Cache directory name.
CACHE_DIRNAME = 'cache'

# Time to hold the cache lock for.
CACHE_LOCK_TIMEOUT = 30 * 60

# File extension for tmp cache files.
CACHE_METADATA_FILE_EXTENSION = '.metadata'

# Maximum size of file to allow in cache.
CACHE_SIZE_LIMIT = 5 * 1024 * 1024 * 1024  # 5 GB

# Cache get/set timeout.
CACHE_TIMEOUT = 3 * 60 * 60  # 3 hours.

# The number of retries to perform some GCS operation.
DEFAULT_FAIL_RETRIES = 8

# The time to wait between retries while performing GCS operation.
DEFAULT_FAIL_WAIT = 2

# Prefix for GCS urls.
GS_PREFIX = 'gs:/'

# Maximum number of cached files per directory.
MAX_CACHED_FILES_PER_DIRECTORY = 15

# https://cloud.google.com/storage/docs/best-practices states that we can
# create/delete 1 bucket about every 2 seconds.
CREATE_BUCKET_DELAY = 4

# GCS blob metadata key for filename.
BLOB_FILENAME_METADATA_KEY = 'filename'

# Thread local globals.
_local = threading.local()

# Urls for web viewer.
OBJECT_URL = 'https://storage.cloud.google.com'
DIRECTORY_URL = 'https://console.cloud.google.com/storage/browser'

# Expiration in minutes for signed URL.
SIGNED_URL_EXPIRATION_MINUTES = 24 * 60

# Timeout for HTTP operations.
HTTP_TIMEOUT_SECONDS = 15


class StorageProvider(object):
  """Core storage provider interface."""

  def create_bucket(self, name, object_lifecycle, cors):
    """Create a new bucket."""
    raise NotImplementedError

  def get_bucket(self, name):
    """Get a bucket."""
    raise NotImplementedError

  def list_blobs(self, remote_path, recursive=True):
    """List the blobs under the remote path."""
    raise NotImplementedError

  def copy_file_from(self, remote_path, local_path):
    """Copy file from a remote path to a local path."""
    raise NotImplementedError

  def copy_file_to(self, local_path_or_handle, remote_path, metadata=None):
    """Copy file from a local path to a remote path."""
    raise NotImplementedError

  def copy_blob(self, remote_source, remote_target):
    """Copy a remote file to another remote location."""
    raise NotImplementedError

  def read_data(self, remote_path):
    """Read the data of a remote file."""
    raise NotImplementedError

  def write_data(self, data, remote_path, metadata=None):
    """Write the data of a remote file."""
    raise NotImplementedError

  def get(self, remote_path):
    """Get information about a remote file."""
    raise NotImplementedError

  def delete(self, remote_path):
    """Delete a remote file."""
    raise NotImplementedError

  def sign_download_url(self,
                        remote_path,
                        minutes=SIGNED_URL_EXPIRATION_MINUTES):
    """Signs a download URL for a remote file."""
    raise NotImplementedError

  def sign_upload_url(self, remote_path, minutes=SIGNED_URL_EXPIRATION_MINUTES):
    """Signs an upload URL for a remote file."""
    raise NotImplementedError

  def download_signed_url(self, signed_url):
    """Downloads |signed_url|."""
    raise NotImplementedError

  def upload_signed_url(self, data, signed_url):
    """Uploads |data| to |signed_url|."""
    raise NotImplementedError


class GcsProvider(StorageProvider):
  """GCS storage provider."""

  def _chunk_size(self):
    if environment.is_running_on_app_engine():
      # To match App Engine URLFetch's request size limit.
      return 10 * 1024 * 1024  # 10 MiB.

    return None

  def create_bucket(self, name, object_lifecycle, cors):
    """Create a new bucket."""
    project_id = utils.get_application_id()
    request_body = {'name': name}
    if object_lifecycle:
      request_body['lifecycle'] = object_lifecycle

    if cors:
      request_body['cors'] = cors

    client = create_discovery_storage_client()
    try:
      client.buckets().insert(project=project_id, body=request_body).execute()
    except HttpError as e:
      logs.log_warn('Failed to create bucket %s: %s' % (name, e))
      raise

    return True

  def get_bucket(self, name):
    """Get a bucket."""
    client = create_discovery_storage_client()
    try:
      return client.buckets().get(bucket=name).execute()
    except HttpError as e:
      if e.resp.status == 404:
        return None

      raise

  def list_blobs(self, remote_path, recursive=True):
    """List the blobs under the remote path."""
    bucket_name, path = get_bucket_name_and_path(remote_path)

    if path and not path.endswith('/'):
      path += '/'

    client = _storage_client()
    bucket = client.bucket(bucket_name)
    properties = {}

    if recursive:
      delimiter = None
    else:
      delimiter = '/'

    iterator = bucket.list_blobs(prefix=path, delimiter=delimiter)
    for blob in iterator:
      properties['bucket'] = bucket_name
      properties['name'] = blob.name
      properties['updated'] = blob.updated
      properties['size'] = blob.size

      yield properties

    if not recursive:
      # When doing delimiter listings, the "directories" will be in `prefixes`.
      for prefix in iterator.prefixes:
        properties['bucket'] = bucket_name
        properties['name'] = prefix
        yield properties

  def copy_file_from(self, remote_path, local_path):
    """Copy file from a remote path to a local path."""
    client = _storage_client()
    bucket_name, path = get_bucket_name_and_path(remote_path)

    try:
      bucket = client.bucket(bucket_name)
      blob = bucket.blob(path, chunk_size=self._chunk_size())
      blob.download_to_filename(local_path)
    except google.cloud.exceptions.GoogleCloudError:
      logs.log_warn('Failed to copy cloud storage file %s to local file %s.' %
                    (remote_path, local_path))
      raise

    return True

  def copy_file_to(self, local_path_or_handle, remote_path, metadata=None):
    """Copy file from a local path to a remote path."""
    client = _storage_client()
    bucket_name, path = get_bucket_name_and_path(remote_path)

    try:
      bucket = client.bucket(bucket_name)
      blob = bucket.blob(path, chunk_size=self._chunk_size())
      if metadata:
        blob.metadata = metadata

      if isinstance(local_path_or_handle, str):
        blob.upload_from_filename(local_path_or_handle)
      else:
        blob.upload_from_file(local_path_or_handle, rewind=True)

    except google.cloud.exceptions.GoogleCloudError:
      logs.log_warn('Failed to copy local file %s to cloud storage file %s.' %
                    (local_path_or_handle, remote_path))
      raise

    return True

  def copy_blob(self, remote_source, remote_target):
    """Copy a remote file to another remote location."""
    source_bucket_name, source_path = get_bucket_name_and_path(remote_source)
    target_bucket_name, target_path = get_bucket_name_and_path(remote_target)

    client = _storage_client()
    try:
      source_bucket = client.bucket(source_bucket_name)
      source_blob = source_bucket.blob(source_path)
      target_bucket = client.bucket(target_bucket_name)
      source_bucket.copy_blob(source_blob, target_bucket, target_path)
    except google.cloud.exceptions.GoogleCloudError:
      logs.log_warn('Failed to copy cloud storage file %s to cloud storage '
                    'file %s.' % (remote_source, remote_target))
      raise

    return True

  def read_data(self, remote_path):
    """Read the data of a remote file."""
    bucket_name, path = get_bucket_name_and_path(remote_path)

    client = _storage_client()
    try:
      bucket = client.bucket(bucket_name)
      blob = bucket.blob(path, chunk_size=self._chunk_size())
      return blob.download_as_string()
    except google.cloud.exceptions.GoogleCloudError as e:
      if e.code == 404:
        return None

      logs.log_warn('Failed to read cloud storage file %s.' % remote_path)
      raise

  def write_data(self, data, remote_path, metadata=None):
    """Write the data of a remote file."""
    client = _storage_client()
    bucket_name, path = get_bucket_name_and_path(remote_path)

    try:
      bucket = client.bucket(bucket_name)
      blob = bucket.blob(path, chunk_size=self._chunk_size())
      if metadata:
        blob.metadata = metadata
      blob.upload_from_string(data)
    except google.cloud.exceptions.GoogleCloudError:
      logs.log_warn('Failed to write cloud storage file %s.' % remote_path)
      raise

    return True

  def get(self, remote_path):
    """Get information about a remote file."""

    client = create_discovery_storage_client()
    bucket, path = get_bucket_name_and_path(remote_path)
    try:
      return client.objects().get(bucket=bucket, object=path).execute()
    except HttpError as e:
      if e.resp.status == 404:
        return None

      raise

  def delete(self, remote_path):
    """Delete a remote file."""
    client = _storage_client()
    bucket_name, path = get_bucket_name_and_path(remote_path)

    try:
      bucket = client.bucket(bucket_name)
      bucket.delete_blob(path)
    except google.cloud.exceptions.GoogleCloudError:
      logs.log_warn('Failed to delete cloud storage file %s.' % remote_path)
      raise

    return True

  def sign_download_url(self,
                        remote_path,
                        minutes=SIGNED_URL_EXPIRATION_MINUTES):
    """Signs a download URL for a remote file."""
    return _sign_url(remote_path, method='GET', minutes=minutes)

  def sign_upload_url(self, remote_path, minutes=SIGNED_URL_EXPIRATION_MINUTES):
    """Signs an upload URL for a remote file."""
    return _sign_url(remote_path, method='PUT', minutes=minutes)

  def download_signed_url(self, signed_url):
    """Downloads |signed_url|."""
<<<<<<< HEAD
    return _download_url(signed_url)
=======
    return download_url(signed_url)
>>>>>>> 7d20fc4f

  def upload_signed_url(self, data, signed_url):
    """Uploads |data| to |signed_url|."""
    requests.put(signed_url, data=data, timeout=HTTP_TIMEOUT_SECONDS)


@retry.wrap(
    retries=DEFAULT_FAIL_RETRIES,
    delay=DEFAULT_FAIL_WAIT,
    function='google_cloud_utils.storage._sign_url')
def _sign_url(remote_path, minutes=SIGNED_URL_EXPIRATION_MINUTES, method='GET'):
  """Returns a signed URL for |remote_path| with |method|."""
  minutes = datetime.timedelta(minutes=minutes)
  bucket_name, object_path = get_bucket_name_and_path(remote_path)
  client = _storage_client()
  bucket = client.bucket(bucket_name)
  blob = bucket.blob(object_path)
  url = blob.generate_signed_url(
      version='v4', expiration=minutes, method=method)
  return url


class FileSystemProvider(StorageProvider):
  """File system backed storage provider."""

  OBJECTS_DIR = 'objects'
  METADATA_DIR = 'metadata'

  def __init__(self, filesystem_dir):
    self.filesystem_dir = os.path.abspath(filesystem_dir)

  def _get_object_properties(self, remote_path):
    """Set local object properties."""
    bucket, path = get_bucket_name_and_path(remote_path)
    fs_path = self.convert_path(remote_path)

    data = {
        'bucket': bucket,
        'name': path,
    }

    if not os.path.isdir(fs_path):
      # These attributes only apply to objects, not directories.
      data.update({
          'updated':
              datetime.datetime.utcfromtimestamp(os.stat(fs_path).st_mtime),
          'size':
              os.path.getsize(fs_path),
          'metadata':
              self._get_metadata(bucket, path),
      })

    return data

  def _get_metadata(self, bucket, path):
    """Get the metadata for a given object."""
    fs_metadata_path = self._fs_path(bucket, path, self.METADATA_DIR)
    if os.path.exists(fs_metadata_path):
      with open(fs_metadata_path) as f:
        return json.load(f)

    return {}

  def _fs_bucket_path(self, bucket):
    """Get the local FS path for the bucket."""
    return os.path.join(self.filesystem_dir, bucket)

  def _fs_objects_dir(self, bucket):
    """Get the local FS path for objects in the bucket."""
    return os.path.join(self._fs_bucket_path(bucket), self.OBJECTS_DIR)

  def _fs_path(self, bucket, path, directory):
    """Get the local object/metadata FS path."""
    return os.path.join(self._fs_bucket_path(bucket), directory, path)

  def _write_metadata(self, remote_path, metadata):
    """Write metadata."""
    if not metadata:
      return

    fs_metadata_path = self.convert_path_for_write(remote_path,
                                                   self.METADATA_DIR)
    with open(fs_metadata_path, 'w') as f:
      json.dump(metadata, f)

  def convert_path(self, remote_path, directory=OBJECTS_DIR):
    """Get the local FS path for the remote path."""
    bucket, path = get_bucket_name_and_path(remote_path)
    return self._fs_path(bucket, path, directory)

  def convert_path_for_write(self, remote_path, directory=OBJECTS_DIR):
    """Get the local FS path for writing to the remote path. Creates any
    intermediate directories if necessary (except for the parent bucket
    directory)."""
    bucket, path = get_bucket_name_and_path(remote_path)
    if not os.path.exists(self._fs_bucket_path(bucket)):
      raise RuntimeError(
          'Bucket {bucket} does not exist.'.format(bucket=bucket))

    fs_path = self._fs_path(bucket, path, directory)
    shell.create_directory(os.path.dirname(fs_path), create_intermediates=True)

    return fs_path

  def create_bucket(self, name, object_lifecycle, cors):
    """Create a new bucket."""
    bucket_path = self._fs_bucket_path(name)
    if os.path.exists(bucket_path):
      return False

    os.makedirs(bucket_path)
    return True

  def get_bucket(self, name):
    """Get a bucket."""
    bucket_path = self._fs_bucket_path(name)
    if not os.path.exists(bucket_path):
      return None

    return {
        'name': name,
    }

  def _list_files_recursive(self, fs_path):
    """List files recursively."""
    for root, _, filenames in shell.walk(fs_path):
      for filename in filenames:
        yield os.path.join(root, filename)

  def _list_files_nonrecursive(self, fs_path):
    """List files non-recursively."""
    for filename in os.listdir(fs_path):
      yield os.path.join(fs_path, filename)

  def list_blobs(self, remote_path, recursive=True):
    """List the blobs under the remote path."""
    bucket, _ = get_bucket_name_and_path(remote_path)
    fs_path = self.convert_path(remote_path)

    if recursive:
      file_paths = self._list_files_recursive(fs_path)
    else:
      file_paths = self._list_files_nonrecursive(fs_path)

    for fs_path in file_paths:
      path = os.path.relpath(fs_path, self._fs_objects_dir(bucket))

      yield self._get_object_properties(
          get_cloud_storage_file_path(bucket, path))

  def copy_file_from(self, remote_path, local_path):
    """Copy file from a remote path to a local path."""
    fs_path = self.convert_path(remote_path)
    return shell.copy_file(fs_path, local_path)

  def copy_file_to(self, local_path_or_handle, remote_path, metadata=None):
    """Copy file from a local path to a remote path."""
    fs_path = self.convert_path_for_write(remote_path)

    if isinstance(local_path_or_handle, str):
      if not shell.copy_file(local_path_or_handle, fs_path):
        return False
    else:
      with open(fs_path, 'wb') as f:
        shutil.copyfileobj(local_path_or_handle, f)

    self._write_metadata(remote_path, metadata)
    return True

  def copy_blob(self, remote_source, remote_target):
    """Copy a remote file to another remote location."""
    fs_source_path = self.convert_path(remote_source)
    fs_target_path = self.convert_path_for_write(remote_target)
    return shell.copy_file(fs_source_path, fs_target_path)

  def read_data(self, remote_path):
    """Read the data of a remote file."""
    fs_path = self.convert_path(remote_path)
    if not os.path.exists(fs_path):
      return None

    with open(fs_path, 'rb') as f:
      return f.read()

  def write_data(self, data, remote_path, metadata=None):
    """Write the data of a remote file."""
    fs_path = self.convert_path_for_write(remote_path)
    if isinstance(data, str):
      data = data.encode()

    with open(fs_path, 'wb') as f:
      f.write(data)

    self._write_metadata(remote_path, metadata)
    return True

  def get(self, remote_path):
    """Get information about a remote file."""
    fs_path = self.convert_path(remote_path)
    if not os.path.exists(fs_path):
      return None

    return self._get_object_properties(remote_path)

  def delete(self, remote_path):
    """Delete a remote file."""
    fs_path = self.convert_path(remote_path)
    shell.remove_file(fs_path)

    fs_metadata_path = self.convert_path(remote_path, self.METADATA_DIR)
    shell.remove_file(fs_metadata_path)
    return True

  def sign_download_url(self,
                        remote_path,
                        minutes=SIGNED_URL_EXPIRATION_MINUTES):
    """Returns remote_path since we are pretending to sign a URL for
    download."""
    del minutes
    return self.convert_path(remote_path)

  def sign_upload_url(self, remote_path, minutes=SIGNED_URL_EXPIRATION_MINUTES):
    """Returns remote_path since we are pretending to sign a URL for
    upload."""
    del minutes
    return self.convert_path(remote_path)

  def download_signed_url(self, signed_url):
    """Downloads |signed_url|."""
    return self.read_data(signed_url)

  def upload_signed_url(self, data, signed_url):
    """Uploads |data| to |signed_url|."""
    return self.write_data(data, signed_url)


class GcsBlobInfo(object):
  """GCS blob info."""

  def __init__(self,
               bucket,
               object_path,
               filename=None,
               size=None,
               legacy_key=None):
    self.bucket = bucket
    self.object_path = object_path

    if filename is not None and size is not None:
      self.filename = filename
      self.size = size
    else:
      gcs_object = get(get_cloud_storage_file_path(bucket, object_path))

      self.filename = gcs_object['metadata'].get(BLOB_FILENAME_METADATA_KEY)
      self.size = int(gcs_object['size'])

    self.legacy_key = legacy_key

  def key(self):
    if self.legacy_key:
      return self.legacy_key

    return self.object_path

  @property
  def gcs_path(self):
    return '/%s/%s' % (self.bucket, self.object_path)

  @staticmethod
  def from_key(key):
    try:
      return GcsBlobInfo(blobs_bucket(), key)
    except Exception:
      logs.log_error('Failed to get blob from key %s.' % key)
      return None

  @staticmethod
  def from_legacy_blob_info(blob_info):
    bucket, path = get_bucket_name_and_path(blob_info.gs_object_name)
    return GcsBlobInfo(bucket, path, blob_info.filename, blob_info.size,
                       blob_info.key.id())


def _provider():
  """Get the current storage provider."""
  local_buckets_path = environment.get_value('LOCAL_GCS_BUCKETS_PATH')
  # if local_buckets_path:
  #   return FileSystemProvider(local_buckets_path)
  return GcsProvider()


def _create_storage_client_new():
  """Create a storage client."""
  creds, project = credentials.get_default()
  if not project:
    project = utils.get_application_id()

  return gcs.Client(project=project, credentials=creds)


def _storage_client():
  """Get the storage client, creating it if it does not exist."""
  if hasattr(_local, 'client'):
    return _local.client

  _local.client = _create_storage_client_new()
  return _local.client


def get_bucket_name_and_path(cloud_storage_file_path):
  """Return bucket name and path given a full cloud storage path."""
  filtered_path = utils.strip_from_left(cloud_storage_file_path, GS_PREFIX)
  _, bucket_name_and_path = filtered_path.split('/', 1)

  if '/' in bucket_name_and_path:
    bucket_name, path = bucket_name_and_path.split('/', 1)
  else:
    bucket_name = bucket_name_and_path
    path = ''

  return bucket_name, path


def get_cloud_storage_file_path(bucket, path):
  """Get the full GCS file path."""
  return GS_PREFIX + '/' + bucket + '/' + path


def _get_error_reason(http_error):
  """Get error reason from googleapiclient.errors.HttpError."""
  try:
    data = json.loads(http_error.content.decode('utf-8'))
    return data['error']['message']
  except (ValueError, KeyError):
    logs.log_error('Failed to decode error content: %s' % http_error.content)

  return None


@environment.local_noop
def add_single_bucket_iam(storage, iam_policy, role, bucket_name, member):
  """Attempt to add a single bucket IAM. Returns the modified iam policy, or
  None on failure."""
  binding = get_bucket_iam_binding(iam_policy, role)
  binding['members'].append(member)

  result = set_bucket_iam_policy(storage, bucket_name, iam_policy)

  binding['members'].pop()
  return result


@environment.local_noop
def get_bucket_iam_binding(iam_policy, role):
  """Get the binding matching a role, or None."""
  return next((
      binding for binding in iam_policy['bindings'] if binding['role'] == role),
              None)


@environment.local_noop
def get_or_create_bucket_iam_binding(iam_policy, role):
  """Get or create the binding matching a role."""
  binding = get_bucket_iam_binding(iam_policy, role)
  if not binding:
    binding = {'role': role, 'members': []}
    iam_policy['bindings'].append(binding)

  return binding


@environment.local_noop
def remove_bucket_iam_binding(iam_policy, role):
  """Remove existing binding matching the role."""
  iam_policy['bindings'] = [
      binding for binding in iam_policy['bindings'] if binding['role'] != role
  ]


@environment.local_noop
def get_bucket_iam_policy(storage, bucket_name):
  """Get bucket IAM policy."""
  try:
    iam_policy = storage.buckets().getIamPolicy(bucket=bucket_name).execute()
  except HttpError as e:
    logs.log_error('Failed to get IAM policies for %s: %s' % (bucket_name, e))
    return None

  return iam_policy


@environment.local_noop
def set_bucket_iam_policy(client, bucket_name, iam_policy):
  """Set bucket IAM policy."""
  filtered_iam_policy = copy.deepcopy(iam_policy)

  # Bindings returned by getIamPolicy can have duplicates. Remove them or
  # otherwise, setIamPolicy operation fails.
  for binding in filtered_iam_policy['bindings']:
    binding['members'] = sorted(list(set(binding['members'])))

  # Filtering members can cause a binding to have no members. Remove binding
  # or otherwise, setIamPolicy operation fails.
  filtered_iam_policy['bindings'] = [
      b for b in filtered_iam_policy['bindings'] if b['members']
  ]

  try:
    return client.buckets().setIamPolicy(
        bucket=bucket_name, body=filtered_iam_policy).execute()
  except HttpError as e:
    error_reason = _get_error_reason(e)
    if error_reason == 'Invalid argument':
      # Expected error for non-Google emails or groups. Warn about these.
      logs.log_warn('Invalid Google email or group being added to bucket %s.' %
                    bucket_name)
    elif error_reason and 'is of type "group"' in error_reason:
      logs.log_warn('Failed to set IAM policy for %s bucket for a group: %s.' %
                    (bucket_name, error_reason))
    else:
      logs.log_error('Failed to set IAM policies for bucket %s.' % bucket_name)

  return None


def create_bucket_if_needed(bucket_name, object_lifecycle=None, cors=None):
  """Creates a GCS bucket."""
  provider = _provider()
  if provider.get_bucket(bucket_name):
    return True

  if not provider.create_bucket(bucket_name, object_lifecycle, cors):
    return False

  time.sleep(CREATE_BUCKET_DELAY)
  return True


def create_discovery_storage_client():
  """Create a storage client using discovery APIs."""
  return build('storage', 'v1', cache_discovery=False)


def generate_life_cycle_config(action, age=None, num_newer_versions=None):
  """Generate GCS lifecycle management config.

  For the reference, see https://cloud.google.com/storage/docs/lifecycle and
  https://cloud.google.com/storage/docs/managing-lifecycles.
  """
  rule = {}
  rule['action'] = {'type': action}
  rule['condition'] = {}
  if age is not None:
    rule['condition']['age'] = age
  if num_newer_versions is not None:
    rule['condition']['numNewerVersions'] = num_newer_versions

  config = {'rule': [rule]}
  return config


@retry.wrap(
    retries=DEFAULT_FAIL_RETRIES,
    delay=DEFAULT_FAIL_WAIT,
    function='google_cloud_utils.storage.copy_file_from',
    exception_type=google.cloud.exceptions.GoogleCloudError)
def copy_file_from(cloud_storage_file_path, local_file_path, use_cache=False):
  """Saves a cloud storage file locally."""
  if use_cache and get_file_from_cache_if_exists(local_file_path):
    logs.log('Copied file %s from local cache.' % cloud_storage_file_path)
    return True

  if not _provider().copy_file_from(cloud_storage_file_path, local_file_path):
    return False

  if use_cache:
    store_file_in_cache(local_file_path)

  return True


@retry.wrap(
    retries=DEFAULT_FAIL_RETRIES,
    delay=DEFAULT_FAIL_WAIT,
    function='google_cloud_utils.storage.copy_file_to',
    exception_type=google.cloud.exceptions.GoogleCloudError)
def copy_file_to(local_file_path_or_handle,
                 cloud_storage_file_path,
                 metadata=None):
  """Copy local file to a cloud storage path."""
  if (isinstance(local_file_path_or_handle, str) and
      not os.path.exists(local_file_path_or_handle)):
    logs.log_error('Local file %s not found.' % local_file_path_or_handle)
    return False

  return _provider().copy_file_to(
      local_file_path_or_handle, cloud_storage_file_path, metadata=metadata)


@retry.wrap(
    retries=DEFAULT_FAIL_RETRIES,
    delay=DEFAULT_FAIL_WAIT,
    function='google_cloud_utils.storage.copy_blob',
    exception_type=google.cloud.exceptions.GoogleCloudError)
def copy_blob(cloud_storage_source_path, cloud_storage_target_path):
  """Copy two blobs on GCS 'in the cloud' without touching local disk."""
  return _provider().copy_blob(cloud_storage_source_path,
                               cloud_storage_target_path)


@retry.wrap(
    retries=DEFAULT_FAIL_RETRIES,
    delay=DEFAULT_FAIL_WAIT,
    function='google_cloud_utils.storage.delete',
    exception_type=google.cloud.exceptions.GoogleCloudError)
def delete(cloud_storage_file_path):
  """Delete a cloud storage file given its path."""
  return _provider().delete(cloud_storage_file_path)


@retry.wrap(
    retries=DEFAULT_FAIL_RETRIES,
    delay=DEFAULT_FAIL_WAIT,
    function='google_cloud_utils.storage.exists')
def exists(cloud_storage_file_path, ignore_errors=False):
  """Return whether if a cloud storage file exists."""
  try:
    return bool(_provider().get(cloud_storage_file_path))
  except HttpError:
    if not ignore_errors:
      logs.log_error('Failed when trying to find cloud storage file %s.' %
                     cloud_storage_file_path)

    return False


@retry.wrap(
    retries=DEFAULT_FAIL_RETRIES,
    delay=DEFAULT_FAIL_WAIT,
    function='google_cloud_utils.storage.last_updated',
    exception_type=google.cloud.exceptions.GoogleCloudError)
def last_updated(cloud_storage_file_path):
  """Return last updated value by parsing stats for all blobs under a cloud
  storage path."""
  last_update = None
  for blob in _provider().list_blobs(cloud_storage_file_path):
    if not last_update or blob['updated'] > last_update:
      last_update = blob['updated']
  if last_update:
    # Remove UTC tzinfo to make these comparable.
    last_update = last_update.replace(tzinfo=None)
  return last_update


@retry.wrap(
    retries=DEFAULT_FAIL_RETRIES,
    delay=DEFAULT_FAIL_WAIT,
    function='google_cloud_utils.storage.read_data',
    exception_type=google.cloud.exceptions.GoogleCloudError)
def read_data(cloud_storage_file_path):
  """Return content of a cloud storage file."""
  return _provider().read_data(cloud_storage_file_path)


# @retry.wrap(
#     retries=DEFAULT_FAIL_RETRIES,
#     delay=DEFAULT_FAIL_WAIT,
#     function='google_cloud_utils.storage.write_data',
#     exception_type=google.cloud.exceptions.GoogleCloudError)
def write_data(data, cloud_storage_file_path, metadata=None):
  """Return content of a cloud storage file."""
  return _provider().write_data(
      data, cloud_storage_file_path, metadata=metadata)


@retry.wrap(
    retries=DEFAULT_FAIL_RETRIES,
    delay=DEFAULT_FAIL_WAIT,
    function='google_cloud_utils.storage.get_blobs',
    exception_type=google.cloud.exceptions.GoogleCloudError)
def get_blobs(cloud_storage_path, recursive=True):
  """Return blobs under the given cloud storage path."""
  for blob in _provider().list_blobs(cloud_storage_path, recursive=recursive):
    yield blob


@retry.wrap(
    retries=DEFAULT_FAIL_RETRIES,
    delay=DEFAULT_FAIL_WAIT,
    function='google_cloud_utils.storage.list_blobs',
    exception_type=google.cloud.exceptions.GoogleCloudError)
def list_blobs(cloud_storage_path, recursive=True):
  """Return blob names under the given cloud storage path."""
  for blob in _provider().list_blobs(cloud_storage_path, recursive=recursive):
    yield blob['name']


def get_download_file_size(cloud_storage_file_path,
                           file_path=None,
                           use_cache=False):
  """Get the download file size of the bucket path."""
  if use_cache and file_path:
    size_from_cache = get_file_size_from_cache_if_exists(file_path)
    if size_from_cache is not None:
      return size_from_cache

  return get_object_size(cloud_storage_file_path)


@utils.timeout(CACHE_TIMEOUT)
def get_file_from_cache_if_exists(file_path,
                                  update_modification_time_on_access=True):
  """Get file from nfs cache if available."""
  cache_file_path = get_cache_file_path(file_path)
  if not cache_file_path or not file_exists_in_cache(cache_file_path):
    # If the file does not exist in cache, bail out.
    return False

  # Fetch cache file size before starting the actual copy.
  cache_file_size = get_cache_file_size_from_metadata(cache_file_path)

  # Copy file from cache to local.
  if not shell.copy_file(cache_file_path, file_path):
    return False

  # Update timestamp to later help with eviction of old files.
  if update_modification_time_on_access:
    update_access_and_modification_timestamp(cache_file_path)

  # Return success or failure based on existence of local file and size
  # comparison.
  return (os.path.exists(file_path) and
          os.path.getsize(file_path) == cache_file_size)


@utils.timeout(CACHE_TIMEOUT)
def get_file_size_from_cache_if_exists(file_path):
  """Get file size from nfs cache if available."""
  cache_file_path = get_cache_file_path(file_path)
  if not cache_file_path or not file_exists_in_cache(cache_file_path):
    # If the file does not exist in cache, bail out.
    return None

  return get_cache_file_size_from_metadata(cache_file_path)


def get_cache_file_path(file_path):
  """Return cache file path given a local file path."""
  # TODO(ochang): Completely remove NFS support.
  if (not environment.get_value('NFS_ROOT') or
      environment.get_value('DISABLE_NFS')):
    return None

  return os.path.join(
      environment.get_value('NFS_ROOT'), CACHE_DIRNAME,
      utils.get_directory_hash_for_path(file_path), os.path.basename(file_path))


def get_cache_file_metadata_path(cache_file_path):
  """Return metadata file path for a cache file."""
  return '%s%s' % (cache_file_path, CACHE_METADATA_FILE_EXTENSION)


def get_cache_file_size_from_metadata(cache_file_path):
  """Return cache file size from metadata file."""
  cache_file_metadata_path = get_cache_file_metadata_path(cache_file_path)
  metadata_content = utils.read_data_from_file(
      cache_file_metadata_path, eval_data=True)

  if not metadata_content or 'size' not in metadata_content:
    return None

  return metadata_content['size']


def write_cache_file_metadata(cache_file_path, file_path):
  """Write cache file metadata."""
  cache_file_metadata_path = get_cache_file_metadata_path(cache_file_path)
  utils.write_data_to_file({
      'size': os.path.getsize(file_path)
  }, cache_file_metadata_path)


def remove_cache_file_and_metadata(cache_file_path):
  """Removes cache file and its metadata."""
  logs.log('Removing cache file %s and its metadata.' % cache_file_path)
  shell.remove_file(get_cache_file_metadata_path(cache_file_path))
  shell.remove_file(cache_file_path)


@retry.wrap(
    retries=DEFAULT_FAIL_RETRIES,
    delay=DEFAULT_FAIL_WAIT,
    function='google_cloud_utils.storage.'
    'update_access_and_modification_timestamp')
def update_access_and_modification_timestamp(file_path):
  os.utime(file_path, None)


@retry.wrap(
    retries=DEFAULT_FAIL_RETRIES,
    delay=DEFAULT_FAIL_WAIT,
    function='google_cloud_utils.storage.file_exists_in_cache')
def file_exists_in_cache(cache_file_path):
  """Returns if the file exists in cache."""
  cache_file_metadata_path = get_cache_file_metadata_path(cache_file_path)
  if not os.path.exists(cache_file_metadata_path):
    return False

  if not os.path.exists(cache_file_path):
    return False

  actual_cache_file_size = os.path.getsize(cache_file_path)
  expected_cache_file_size = get_cache_file_size_from_metadata(cache_file_path)
  return actual_cache_file_size == expected_cache_file_size


@utils.timeout(CACHE_TIMEOUT)
def store_file_in_cache(file_path,
                        cached_files_per_directory_limit=True,
                        force_update=False):
  """Get file from nfs cache if available."""
  if not os.path.exists(file_path):
    logs.log_error(
        'Local file %s does not exist, nothing to store in cache.' % file_path)
    return

  if os.path.getsize(file_path) > CACHE_SIZE_LIMIT:
    logs.log('File %s is too large to store in cache, skipping.' % file_path)
    return

  nfs_root = environment.get_value('NFS_ROOT')
  # TODO(ochang): Completely remove NFS support.
  if not nfs_root or environment.get_value('DISABLE_NFS'):
    # No NFS, nothing to store in cache.
    return

  # If NFS server is not available due to heavy load, skip storage operation
  # altogether as we would fail to store file.
  if not os.path.exists(os.path.join(nfs_root, '.')):  # Use . to iterate mount.
    logs.log_warn('Cache %s not available.' % nfs_root)
    return

  cache_file_path = get_cache_file_path(file_path)
  cache_directory = os.path.dirname(cache_file_path)
  filename = os.path.basename(file_path)

  if not os.path.exists(cache_directory):
    if not shell.create_directory(cache_directory, create_intermediates=True):
      logs.log_error('Failed to create cache directory %s.' % cache_directory)
      return

  # Check if the file already exists in cache.
  if file_exists_in_cache(cache_file_path):
    if not force_update:
      return

    # If we are forcing update, we need to remove current cached file and its
    # metadata.
    remove_cache_file_and_metadata(cache_file_path)

  # Delete old cached files beyond our maximum storage limit.
  if cached_files_per_directory_limit:
    # Get a list of cached files.
    cached_files_list = []
    for cached_filename in os.listdir(cache_directory):
      if cached_filename.endswith(CACHE_METADATA_FILE_EXTENSION):
        continue
      cached_file_path = os.path.join(cache_directory, cached_filename)
      cached_files_list.append(cached_file_path)

    def mtime(file_path):
      return os.stat(file_path).st_mtime

    last_used_cached_files_list = list(
        sorted(cached_files_list, key=mtime, reverse=True))
    for cached_file_path in (
        last_used_cached_files_list[MAX_CACHED_FILES_PER_DIRECTORY - 1:]):
      remove_cache_file_and_metadata(cached_file_path)

  # Start storing the actual file in cache now.
  logs.log('Started storing file %s into cache.' % filename)

  # Fetch lock to store this file. Try only once since if any other bot has
  # started to store it, we don't need to do it ourselves. Just bail out.
  lock_name = 'store:cache_file:%s' % utils.string_hash(cache_file_path)
  if not locks.acquire_lock(
      lock_name, max_hold_seconds=CACHE_LOCK_TIMEOUT, retries=1, by_zone=True):
    logs.log_warn(
        'Unable to fetch lock to update cache file %s, skipping.' % filename)
    return

  # Check if another bot already updated it.
  if file_exists_in_cache(cache_file_path):
    locks.release_lock(lock_name, by_zone=True)
    return

  shell.copy_file(file_path, cache_file_path)
  write_cache_file_metadata(cache_file_path, file_path)
  time.sleep(CACHE_COPY_WAIT_TIME)
  error_occurred = not file_exists_in_cache(cache_file_path)
  locks.release_lock(lock_name, by_zone=True)

  if error_occurred:
    logs.log_error('Failed to store file %s into cache.' % filename)
  else:
    logs.log('Completed storing file %s into cache.' % filename)


# @retry.wrap(#
#     retries=DEFAULT_FAIL_RETRIES,
#     delay=DEFAULT_FAIL_WAIT,
#     function='google_cloud_utils.storage.get')
def get(cloud_storage_file_path):
  """Get GCS object data."""
  return _provider().get(cloud_storage_file_path)


@environment.local_noop
@retry.wrap(
    retries=DEFAULT_FAIL_RETRIES,
    delay=DEFAULT_FAIL_WAIT,
    function='google_cloud_utils.storage.get_acl')
def get_acl(cloud_storage_file_path, entity):
  """Get the access control for a file."""
  client = create_discovery_storage_client()
  bucket, path = get_bucket_name_and_path(cloud_storage_file_path)

  try:
    return client.objectAccessControls().get(
        bucket=bucket, object=path, entity=entity).execute()
  except HttpError as e:
    if e.resp.status == 404:
      return None

    raise


@environment.local_noop
@retry.wrap(
    retries=DEFAULT_FAIL_RETRIES,
    delay=DEFAULT_FAIL_WAIT,
    function='google_cloud_utils.storage.set_acl')
def set_acl(cloud_storage_file_path, entity, role='READER'):
  """Set the access control for a file."""
  client = create_discovery_storage_client()
  bucket, path = get_bucket_name_and_path(cloud_storage_file_path)

  try:
    return client.objectAccessControls().insert(
        bucket=bucket, object=path, body={
            'entity': entity,
            'role': role
        }).execute()
  except HttpError as e:
    if e.resp.status == 404:
      return None

    raise


def get_object_size(cloud_storage_file_path):
  """Get the metadata for a file."""
  gcs_object = get(cloud_storage_file_path)
  if not gcs_object:
    return gcs_object

  return int(gcs_object['size'])


def blobs_bucket():
  """Get the blobs bucket name."""
  # Allow tests to override blobs bucket name safely.
  test_blobs_bucket = environment.get_value('TEST_BLOBS_BUCKET')
  if test_blobs_bucket:
    return test_blobs_bucket

  assert not environment.get_value('PY_UNITTESTS')
  return local_config.ProjectConfig().get('blobs.bucket')


def uworker_io_bucket():
<<<<<<< HEAD
=======
  """Returns the bucket where uworker I/O is done."""
>>>>>>> 7d20fc4f
  test_uworker_io_bucket = environment.get_value('TEST_UWORKER_IO_BUCKET')
  if test_uworker_io_bucket:
    return test_uworker_io_bucket

  assert not environment.get_value('PY_UNITTESTS')
  # TODO(metzman): Use local config.
<<<<<<< HEAD
  return environment.get_value('UWORKER_IO_BUCKET')
=======
  bucket = environment.get_value('UWORKER_IO_BUCKET')
  if not bucket:
    logs.log_error('UWORKER_IO_BUCKET is not defined.')
  return bucket
>>>>>>> 7d20fc4f


@retry.wrap(
    retries=DEFAULT_FAIL_RETRIES,
    delay=DEFAULT_FAIL_WAIT,
<<<<<<< HEAD
    function='google_cloud_utils.storage._download_url',
    exception_type=HttpError)
def _download_url(url):
=======
    function='google_cloud_utils.storage.download_url',
    exception_type=HttpError)
def download_url(url):
>>>>>>> 7d20fc4f
  """Downloads |url| and returns the contents."""
  request = requests.get(url, timeout=HTTP_TIMEOUT_SECONDS)
  if not request.ok:
    raise RuntimeError('Request to %s failed. Code: %d. Reason: %s' %
                       (url, request.status_code, request.reason))
  return request.content


@retry.wrap(
    retries=DEFAULT_FAIL_RETRIES,
    delay=DEFAULT_FAIL_WAIT,
<<<<<<< HEAD
    function='google_cloud_utils.storage.upload_signed_url')
=======
    function='google_cloud_utils.storage.upload_signed_url',
    retry_on_false=True)
>>>>>>> 7d20fc4f
def upload_signed_url(data, url):
  """Uploads data to the |signed_url|."""
  return _provider().upload_signed_url(data, url)


def download_signed_url(url, local_path=None):
  """Returns contents of |url|. Writes to |local_path| if provided."""
  contents = _provider().download_signed_url(url)
  if not local_path:
    return contents
  os.makedirs(os.path.dirname(local_path), exist_ok=True)
  with open(local_path, 'wb') as fp:
    fp.write(contents)
  return contents


def get_signed_upload_url(remote_path, minutes=SIGNED_URL_EXPIRATION_MINUTES):
  """Returns a signed upload URL for |remote_path|. Does not download the
  contents."""
  provider = _provider()
  return provider.sign_upload_url(remote_path, minutes=minutes)


def get_signed_download_url(remote_path, minutes=SIGNED_URL_EXPIRATION_MINUTES):
  """Returns a signed download URL for |remote_path|. Does not download the
  contents."""
  provider = _provider()
  return provider.sign_download_url(remote_path, minutes=minutes)<|MERGE_RESOLUTION|>--- conflicted
+++ resolved
@@ -360,11 +360,7 @@
 
   def download_signed_url(self, signed_url):
     """Downloads |signed_url|."""
-<<<<<<< HEAD
     return _download_url(signed_url)
-=======
-    return download_url(signed_url)
->>>>>>> 7d20fc4f
 
   def upload_signed_url(self, data, signed_url):
     """Uploads |data| to |signed_url|."""
@@ -1248,38 +1244,26 @@
 
 
 def uworker_io_bucket():
-<<<<<<< HEAD
-=======
   """Returns the bucket where uworker I/O is done."""
->>>>>>> 7d20fc4f
   test_uworker_io_bucket = environment.get_value('TEST_UWORKER_IO_BUCKET')
   if test_uworker_io_bucket:
     return test_uworker_io_bucket
 
   assert not environment.get_value('PY_UNITTESTS')
   # TODO(metzman): Use local config.
-<<<<<<< HEAD
-  return environment.get_value('UWORKER_IO_BUCKET')
-=======
   bucket = environment.get_value('UWORKER_IO_BUCKET')
   if not bucket:
     logs.log_error('UWORKER_IO_BUCKET is not defined.')
   return bucket
->>>>>>> 7d20fc4f
-
-
-@retry.wrap(
-    retries=DEFAULT_FAIL_RETRIES,
-    delay=DEFAULT_FAIL_WAIT,
-<<<<<<< HEAD
+
+
+
+@retry.wrap(
+    retries=DEFAULT_FAIL_RETRIES,
+    delay=DEFAULT_FAIL_WAIT,
     function='google_cloud_utils.storage._download_url',
     exception_type=HttpError)
 def _download_url(url):
-=======
-    function='google_cloud_utils.storage.download_url',
-    exception_type=HttpError)
-def download_url(url):
->>>>>>> 7d20fc4f
   """Downloads |url| and returns the contents."""
   request = requests.get(url, timeout=HTTP_TIMEOUT_SECONDS)
   if not request.ok:
@@ -1291,12 +1275,7 @@
 @retry.wrap(
     retries=DEFAULT_FAIL_RETRIES,
     delay=DEFAULT_FAIL_WAIT,
-<<<<<<< HEAD
     function='google_cloud_utils.storage.upload_signed_url')
-=======
-    function='google_cloud_utils.storage.upload_signed_url',
-    retry_on_false=True)
->>>>>>> 7d20fc4f
 def upload_signed_url(data, url):
   """Uploads data to the |signed_url|."""
   return _provider().upload_signed_url(data, url)
